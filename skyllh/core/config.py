# -*- coding: utf-8 -*-

"""This file contains the global configuration dictionary, together with some
convenience utility functions to set different configuration settings.
"""

import os.path
import sys
from typing import Any, Dict, Iterator, KeysView, ItemsView, ValuesView

<<<<<<< HEAD
import yaml
from astropy import units  # type: ignore
=======
from astropy import units  # type: ignore
import yaml
>>>>>>> 441a1557

from skyllh.core.py import issequenceof

_BASECONFIG = {
    'multiproc': {
        # The number of CPUs to use for functions that allow multi-processing.
        # If this setting is set to an int value in the range [1, N] this
        # setting will be used if a function's local ncpu setting is not
        # specified.
        'ncpu': None
    },
    'debugging': {
        # The default log format.
        'log_format': (
            '%(asctime)s %(processName)s %(name)s %(levelname)s: '
            '%(message)s')
    },
    'project': {
        # The project's working directory.
        'working_directory': '.'
    },
    'repository': {
        # A base path of repository datasets.
        'base_path': None
    },
    # Definition of the internal units to use. These must match with the units
    # from the monto-carlo data files.
    'internal_units': {
        'angle': units.radian,
        'energy': units.GeV,
        'length': units.cm,
        'time': units.s
    },
    'units': {
        'defaults': {
            # Definition of default units used for fluxes.
            'fluxes': {
                'angle': units.radian,
                'energy': units.GeV,
                'length': units.cm,
                'time': units.s
            }
        }
    },
    'dataset': {
        # Define the data field names of the data set's experimental data,
        # that are required by the analysis.
        'analysis_required_exp_field_names': [
            'run', 'ra', 'dec', 'ang_err', 'time', 'log_energy'
        ],
        # Define the data field names of the data set's monte-carlo data,
        # that are required by the analysis.
        'analysis_required_mc_field_names': [
            'true_ra', 'true_dec', 'true_energy', 'mcweight'
        ]
    }
}


class CFGClass(dict):

    """
<<<<<<< HEAD
    This class holds the global config state
=======
    This class holds the global config state.
>>>>>>> 441a1557

    The class behaves like a dict, delegating all methods of the dict
    interface to the underlying config dictionary.
    """

<<<<<<< HEAD
    # Keep track of whether this class has been instantiated
=======
    # Keep track of whether this class has been instantiated.
>>>>>>> 441a1557
    _is_instantiated = False

    def __init__(self, *args, **kwargs) -> None:
        if CFGClass._is_instantiated:
            raise RuntimeError("Can only instantiate CFGClass once")

        super().__init__(*args, **kwargs)
        CFGClass._is_instantiated = True

    def from_yaml(self, yaml_file: str) -> None:
        """
<<<<<<< HEAD
        Update config with yaml file

        Parameters:
            yaml_file: str
                path to yaml file
=======
        Update config with yaml file.

        Parameters:
            yaml_file: str
                Path to yaml file.
>>>>>>> 441a1557
        """

        yaml_config = yaml.load(open(yaml_file), Loader=yaml.SafeLoader)
        self.update(yaml_config)

    def from_dict(self, user_dict: Dict[Any, Any]) -> None:
        """
<<<<<<< HEAD
        Creates a config from dictionary
=======
        Creates a config from dictionary.
>>>>>>> 441a1557

        Parameters:
            user_dict: dict

<<<<<<< HEAD
        Returns:
            dict
=======
>>>>>>> 441a1557
        """
        self.update(user_dict)


CFG = CFGClass(_BASECONFIG)


def set_internal_units(
        angle_unit=None, energy_unit=None, length_unit=None, time_unit=None):
    """Sets the units used internally to compute quantities. These units must
    match the units used in the monte-carlo files.

    Parameters
    ----------
    angle_unit : instance of astropy.units.UnitBase | None
        The internal unit that should be used for angles.
        If set to ``None``, the unit is not changed.
    energy_unit : instance of astropy.units.UnitBase | None
        The internal unit that should be used for energy.
        If set to ``None``, the unit is not changed.
    length_unit : instance of astropy.units.UnitBase | None
        The internal unit that should be used for length.
        If set to ``None``, the unit is not changed.
    time_unit : instance of astropy.units.UnitBase | None
        The internal unit that should be used for time.
        If set to ``None``, the unit is not changed.
    """
    if(angle_unit is not None):
        if(not isinstance(angle_unit, units.UnitBase)):
            raise TypeError(
                'The angle_unit argument must be an instance of '
                'astropy.units.UnitBase!')
        CFG['internal_units']['angle'] = angle_unit

    if(energy_unit is not None):
        if(not isinstance(energy_unit, units.UnitBase)):
            raise TypeError(
                'The energy_unit argument must be an instance of '
                'astropy.units.UnitBase!')
        CFG['internal_units']['energy'] = energy_unit

    if(length_unit is not None):
        if(not isinstance(length_unit, units.UnitBase)):
            raise TypeError(
                'The length_unit argument must be an instance of '
                'astropy.units.UnitBase!')
        CFG['internal_units']['length'] = length_unit

    if(time_unit is not None):
        if(not isinstance(time_unit, units.UnitBase)):
            raise TypeError(
                'The time_unit argument must be an instance of '
                'astropy.units.UnitBase!')
        CFG['internal_units']['time'] = time_unit


def set_wd(path):
    """Sets the project's working directory configuration variable and adds it
    to the Python path variable.

    Parameters
    ----------
    path : str
        The path of the project's working directory. This can be a path
        relative to the path given by ``os.path.getcwd``, the current
        working directory of the program.

    Returns
    -------
    wd : str
        The project's working directory.
    """
    if(CFG['project']['working_directory'] in sys.path):
        sys.path.remove(CFG['project']['working_directory'])

    wd = os.path.abspath(path)
    CFG['project']['working_directory'] = wd
    sys.path.insert(0, wd)

    return wd


def set_analysis_required_exp_data_field_names(fieldnames):
    """Sets the data field names of the experimental data that are required by
    the analysis.

    Parameters
    ----------
    fieldnames : str | sequence of str
        The field name or sequence of field names for the experimental data.
    """
    if(isinstance(fieldnames, str)):
        fieldnames = [fieldnames]
    elif(not issequenceof(fieldnames, str)):
        raise TypeError(
            'The fieldnames argument must be an instance of str '
            'or a sequence of type str instances!')

    CFG['dataset']['analysis_required_exp_field_names'] = list(set(fieldnames))


def set_analysis_required_mc_data_field_names(fieldnames):
    """Sets the data field names of the monte-carlo data that are required by
    the analysis.

    Parameters
    ----------
    fieldnames : str | sequence of str
        The field name or sequence of field names for the monte-carlo data.
    """
    if(isinstance(fieldnames, str)):
        fieldnames = [fieldnames]
    elif(not issequenceof(fieldnames, str)):
        raise TypeError(
            'The fieldnames argument must be an instance of str '
            'or a sequence of type str instances!')

    CFG['dataset']['analysis_required_mc_field_names'] = list(set(fieldnames))<|MERGE_RESOLUTION|>--- conflicted
+++ resolved
@@ -8,13 +8,10 @@
 import sys
 from typing import Any, Dict, Iterator, KeysView, ItemsView, ValuesView
 
-<<<<<<< HEAD
-import yaml
-from astropy import units  # type: ignore
-=======
+
 from astropy import units  # type: ignore
 import yaml
->>>>>>> 441a1557
+
 
 from skyllh.core.py import issequenceof
 
@@ -77,21 +74,14 @@
 class CFGClass(dict):
 
     """
-<<<<<<< HEAD
-    This class holds the global config state
-=======
     This class holds the global config state.
->>>>>>> 441a1557
 
     The class behaves like a dict, delegating all methods of the dict
     interface to the underlying config dictionary.
     """
 
-<<<<<<< HEAD
-    # Keep track of whether this class has been instantiated
-=======
     # Keep track of whether this class has been instantiated.
->>>>>>> 441a1557
+
     _is_instantiated = False
 
     def __init__(self, *args, **kwargs) -> None:
@@ -103,19 +93,11 @@
 
     def from_yaml(self, yaml_file: str) -> None:
         """
-<<<<<<< HEAD
-        Update config with yaml file
-
-        Parameters:
-            yaml_file: str
-                path to yaml file
-=======
         Update config with yaml file.
 
         Parameters:
             yaml_file: str
                 Path to yaml file.
->>>>>>> 441a1557
         """
 
         yaml_config = yaml.load(open(yaml_file), Loader=yaml.SafeLoader)
@@ -123,20 +105,11 @@
 
     def from_dict(self, user_dict: Dict[Any, Any]) -> None:
         """
-<<<<<<< HEAD
-        Creates a config from dictionary
-=======
         Creates a config from dictionary.
->>>>>>> 441a1557
 
         Parameters:
             user_dict: dict
 
-<<<<<<< HEAD
-        Returns:
-            dict
-=======
->>>>>>> 441a1557
         """
         self.update(user_dict)
 
